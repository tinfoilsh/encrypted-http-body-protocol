module github.com/tinfoilsh/stransport

go 1.24.0

require (
	github.com/cloudflare/circl v1.6.1
	github.com/openai/openai-go v1.12.0
	github.com/sirupsen/logrus v1.9.3
	github.com/stretchr/testify v1.10.0
	golang.org/x/crypto v0.42.0
)

require (
	github.com/davecgh/go-spew v1.1.1 // indirect
	github.com/pmezard/go-difflib v1.0.0 // indirect
	github.com/tidwall/gjson v1.18.0 // indirect
	github.com/tidwall/match v1.2.0 // indirect
	github.com/tidwall/pretty v1.2.1 // indirect
	github.com/tidwall/sjson v1.2.5 // indirect
<<<<<<< HEAD
	golang.org/x/sys v0.36.0 // indirect
=======
	golang.org/x/crypto v0.35.0 // indirect
	golang.org/x/sys v0.30.0 // indirect
>>>>>>> cdbc19d2
	gopkg.in/yaml.v3 v3.0.1 // indirect
)<|MERGE_RESOLUTION|>--- conflicted
+++ resolved
@@ -4,7 +4,6 @@
 
 require (
 	github.com/cloudflare/circl v1.6.1
-	github.com/openai/openai-go v1.12.0
 	github.com/sirupsen/logrus v1.9.3
 	github.com/stretchr/testify v1.10.0
 	golang.org/x/crypto v0.42.0
@@ -13,15 +12,6 @@
 require (
 	github.com/davecgh/go-spew v1.1.1 // indirect
 	github.com/pmezard/go-difflib v1.0.0 // indirect
-	github.com/tidwall/gjson v1.18.0 // indirect
-	github.com/tidwall/match v1.2.0 // indirect
-	github.com/tidwall/pretty v1.2.1 // indirect
-	github.com/tidwall/sjson v1.2.5 // indirect
-<<<<<<< HEAD
 	golang.org/x/sys v0.36.0 // indirect
-=======
-	golang.org/x/crypto v0.35.0 // indirect
-	golang.org/x/sys v0.30.0 // indirect
->>>>>>> cdbc19d2
 	gopkg.in/yaml.v3 v3.0.1 // indirect
 )